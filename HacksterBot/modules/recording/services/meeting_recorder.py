import asyncio
import logging
import os
import time
import wave
from datetime import datetime
from typing import Dict

import discord

try:
    from discord.ext import voice_recv
<<<<<<< HEAD
    from discord import opus
=======
>>>>>>> 40d730e7
    VOICE_RECV_AVAILABLE = True
except Exception:  # pragma: no cover - optional dependency
    VOICE_RECV_AVAILABLE = False
    voice_recv = None


class UserRecorder:
    """Handle recording for a single user."""

    def __init__(self, user_id: int, username: str, folder: str,
                 sample_rate: int, channels: int, sample_width: int,
                 session_start: float) -> None:
        self.user_id = user_id
        self.username = username
        self.folder = folder
        self.sample_rate = sample_rate
        self.channels = channels
        self.sample_width = sample_width
        self.session_start = session_start

        safe_name = "".join(c for c in username if c.isalnum() or c in ('_', '-'))
        self.filepath = os.path.join(folder, f"user_{user_id}_{safe_name}.wav")

        self.wav = wave.open(self.filepath, "wb")
        self.wav.setnchannels(channels)
        self.wav.setsampwidth(sample_width)
        self.wav.setframerate(sample_rate)

        self.join_time = None
        self.last_time = None

    def initialize(self, join_time: float) -> None:
        self.join_time = join_time
        self.last_time = join_time
        if join_time > self.session_start:
            gap_frames = int((join_time - self.session_start) * self.sample_rate)
            self._write_silence(gap_frames)

    def _write_silence(self, frames: int) -> None:
        if frames <= 0:
            return
        self.wav.writeframes(b"\x00" * frames * self.channels * self.sample_width)

    def add_audio(self, data: bytes, timestamp: float) -> None:
        if self.last_time is None:
            self.initialize(timestamp)
        else:
            gap = timestamp - self.last_time
            if gap > 0.1:
                self._write_silence(int(gap * self.sample_rate))
        self.wav.writeframes(data)
        self.last_time = timestamp

    def finalize(self, session_end: float) -> None:
        if self.last_time is None:
            self.initialize(session_end)
        if session_end > self.last_time:
            self._write_silence(int((session_end - self.last_time) * self.sample_rate))
        self.wav.close()


class RecordingSink(voice_recv.AudioSink if VOICE_RECV_AVAILABLE else object):
    """Audio sink that writes individual tracks for each user."""

    def __init__(self, folder: str) -> None:
        if VOICE_RECV_AVAILABLE:
            super().__init__()
        self.folder = folder
        self.start_time = time.time()
        self.sample_rate = 48000
        self.channels = 2
        self.sample_width = 2
        self.recorders: Dict[int, UserRecorder] = {}
<<<<<<< HEAD
        self.decoders: Dict[int, opus.Decoder] = {}
=======
>>>>>>> 40d730e7
        self.logger = logging.getLogger(__name__)
        os.makedirs(folder, exist_ok=True)

    def wants_opus(self) -> bool:
<<<<<<< HEAD
        # Decode Opus frames ourselves to handle errors gracefully
        return True
=======
        return False
>>>>>>> 40d730e7

    def write(self, user: discord.User, voice_data) -> None:  # type: ignore[override]
        if not voice_data or not VOICE_RECV_AVAILABLE:
            return
<<<<<<< HEAD

        opus_frame = getattr(voice_data, "opus", None)
        if not opus_frame:
            return

        decoder = self.decoders.get(user.id)
        if decoder is None:
            try:
                decoder = opus.Decoder()
            except Exception as e:  # pragma: no cover - decoder init shouldn't fail
                self.logger.error("Failed to create Opus decoder: %s", e)
                return
            self.decoders[user.id] = decoder

        try:
            pcm = decoder.decode(opus_frame)
        except opus.OpusError as e:
            # Ignore decode errors but log at debug level for diagnostics
            self.logger.debug("Opus decode failed for user %s: %s", user.id, e)
            return

=======
        pcm = getattr(voice_data, "pcm", None) or getattr(voice_data, "data", None)
        if not pcm:
            return
>>>>>>> 40d730e7
        now = time.time()
        recorder = self.recorders.get(user.id)
        if recorder is None:
            username = user.display_name or user.name or str(user.id)
            recorder = UserRecorder(
                user.id,
                username,
                self.folder,
                self.sample_rate,
                self.channels,
                self.sample_width,
                self.start_time,
            )
            recorder.initialize(now)
            self.recorders[user.id] = recorder
        recorder.add_audio(pcm, now)

<<<<<<< HEAD
    @voice_recv.AudioSink.listener()
    def on_voice_member_disconnect(self, member: discord.Member, ssrc: int | None) -> None:
        if member:
            self.mark_user_leave(member.id, time.time())

=======
>>>>>>> 40d730e7
    def mark_user_leave(self, user_id: int, leave_time: float) -> None:
        recorder = self.recorders.get(user_id)
        if recorder:
            recorder.last_time = leave_time

    def mark_user_rejoin(self, user_id: int, rejoin_time: float) -> None:
        recorder = self.recorders.get(user_id)
        if recorder and recorder.last_time:
            gap = rejoin_time - recorder.last_time
            if gap > 0:
                recorder._write_silence(int(gap * recorder.sample_rate))
            recorder.last_time = rejoin_time

    def cleanup(self) -> None:
        end_time = time.time()
        for recorder in self.recorders.values():
            recorder.finalize(end_time)


class MeetingRecorder:
    """Manage recording of a Discord voice channel."""

    def __init__(self, bot, config) -> None:
        self.bot = bot
        self.config = config
        self.logger = logging.getLogger(__name__)
        self.audio_sink: RecordingSink | None = None

    async def record_meeting_audio(self, voice_channel_id: int) -> None:
        if not VOICE_RECV_AVAILABLE:
            self.logger.error("discord-ext-voice-recv not installed")
            return

        meeting_info = self.bot.meeting_voice_channel_info.get(voice_channel_id, {})

        guild = self.bot.guilds[0] if self.bot.guilds else None
        if not guild:
            self.logger.error("Guild not found for recording")
            return

        voice_channel = guild.get_channel(voice_channel_id)
        if not isinstance(voice_channel, discord.VoiceChannel):
            self.logger.error(f"Voice channel {voice_channel_id} not found")
            return

        voice_client = await voice_channel.connect(cls=voice_recv.VoiceRecvClient)
        folder = os.path.join(
            "recordings",
            f"recording_{voice_channel_id}_{datetime.now().strftime('%Y%m%d_%H%M%S')}",
        )
        self.audio_sink = RecordingSink(folder)
        voice_client.listen(self.audio_sink)

        meeting_info.update(
            {
                "recording_folder": folder,
                "recording_start_time": time.time(),
                "voice_client": voice_client,
                "audio_sink": self.audio_sink,
            }
        )

        self.logger.info(f"Started recording voice channel {voice_channel.name}")
        try:
            while True:
                await asyncio.sleep(5)
                channel = guild.get_channel(voice_channel_id)
                if not channel or not any(m for m in channel.members if not m.bot):
                    break
        except asyncio.CancelledError:
            pass
        finally:
            await self._stop_and_cleanup(voice_client)
            self.logger.info(f"Recording finished: files saved in {folder}")

    async def _stop_and_cleanup(self, voice_client) -> None:
        try:
            if voice_client and voice_client.is_connected():
                if hasattr(voice_client, "stop_listening"):
                    voice_client.stop_listening()
                await voice_client.disconnect()
        except Exception:
            pass

        if self.audio_sink:
            self.audio_sink.cleanup()

    async def stop_recording(self, voice_channel_id: int) -> bool:
        meeting_info = self.bot.meeting_voice_channel_info.get(voice_channel_id, {})
        voice_client = meeting_info.get("voice_client")
        if not voice_client:
            self.logger.warning(f"No active recording for channel {voice_channel_id}")
            return False

        if hasattr(voice_client, "stop_listening"):
            voice_client.stop_listening()
        return True<|MERGE_RESOLUTION|>--- conflicted
+++ resolved
@@ -10,10 +10,8 @@
 
 try:
     from discord.ext import voice_recv
-<<<<<<< HEAD
     from discord import opus
-=======
->>>>>>> 40d730e7
+
     VOICE_RECV_AVAILABLE = True
 except Exception:  # pragma: no cover - optional dependency
     VOICE_RECV_AVAILABLE = False
@@ -87,25 +85,17 @@
         self.channels = 2
         self.sample_width = 2
         self.recorders: Dict[int, UserRecorder] = {}
-<<<<<<< HEAD
         self.decoders: Dict[int, opus.Decoder] = {}
-=======
->>>>>>> 40d730e7
         self.logger = logging.getLogger(__name__)
         os.makedirs(folder, exist_ok=True)
 
     def wants_opus(self) -> bool:
-<<<<<<< HEAD
-        # Decode Opus frames ourselves to handle errors gracefully
         return True
-=======
-        return False
->>>>>>> 40d730e7
 
     def write(self, user: discord.User, voice_data) -> None:  # type: ignore[override]
         if not voice_data or not VOICE_RECV_AVAILABLE:
             return
-<<<<<<< HEAD
+
 
         opus_frame = getattr(voice_data, "opus", None)
         if not opus_frame:
@@ -127,11 +117,11 @@
             self.logger.debug("Opus decode failed for user %s: %s", user.id, e)
             return
 
-=======
+
         pcm = getattr(voice_data, "pcm", None) or getattr(voice_data, "data", None)
         if not pcm:
             return
->>>>>>> 40d730e7
+
         now = time.time()
         recorder = self.recorders.get(user.id)
         if recorder is None:
@@ -149,14 +139,12 @@
             self.recorders[user.id] = recorder
         recorder.add_audio(pcm, now)
 
-<<<<<<< HEAD
+
     @voice_recv.AudioSink.listener()
     def on_voice_member_disconnect(self, member: discord.Member, ssrc: int | None) -> None:
         if member:
             self.mark_user_leave(member.id, time.time())
 
-=======
->>>>>>> 40d730e7
     def mark_user_leave(self, user_id: int, leave_time: float) -> None:
         recorder = self.recorders.get(user_id)
         if recorder:
